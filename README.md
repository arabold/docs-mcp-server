# Docs MCP Server: Enhance Your AI Coding Assistant

AI coding assistants often struggle with outdated documentation, leading to incorrect suggestions or hallucinated code examples. Verifying AI responses against specific library versions can be time-consuming and inefficient.

The **Docs MCP Server** addresses these challenges by providing a personal, always-current knowledge base for your AI assistant. It acts as a bridge, connecting your LLM directly to the **latest official documentation** from thousands of software libraries.

By grounding AI responses in accurate, version-aware context, the Docs MCP Server enables you to receive concise and relevant integration details and code snippets, improving the reliability and efficiency of LLM-assisted development.

It's **free**, **open-source**, runs **locally** for privacy, and integrates seamlessly with your workflow via the Model Context Protocol (MCP).

## Why Use the Docs MCP Server?

LLM-assisted coding promises speed and efficiency, but often falls short due to:

- 🌀 **Stale Knowledge:** LLMs train on snapshots of the internet, quickly falling behind new library releases and API changes.
- 👻 **Code Hallucinations:** AI can invent plausible-looking code that is syntactically correct but functionally wrong or uses non-existent APIs.
- ❓ **Version Ambiguity:** Generic answers rarely account for the specific version dependencies in _your_ project, leading to subtle bugs.
- ⏳ **Verification Overhead:** Developers spend valuable time double-checking AI suggestions against official documentation.

**The Docs MCP Server tackles these problems head-on by:**

- ✅ **Providing Always Up-to-Date Context:** It fetches and indexes documentation _directly_ from official sources (websites, GitHub, npm, PyPI, local files) on demand.
- 🎯 **Delivering Version-Specific Answers:** Search queries can target exact library versions, ensuring the information aligns with your project's dependencies.
- 💡 **Reducing Hallucinations:** By grounding the LLM in real documentation, it provides accurate examples and integration details.
- ⚡ **Boosting Productivity:** Get trustworthy answers faster, integrated directly into your AI assistant workflow.

## ✨ Key Features

- **Up-to-Date Knowledge:** Fetches the latest documentation directly from the source.
- **Version-Aware Search:** Get answers relevant to specific library versions (e.g., `react@18.2.0` vs `react@17.0.0`).
- **Accurate Snippets:** Reduces AI hallucinations by using context from official docs.
- **Broad Source Compatibility:** Scrapes websites, GitHub repos, package manager sites (npm, PyPI), and even local file directories.
- **Intelligent Processing:** Automatically chunks documentation semantically and generates embeddings.
- **Flexible Embedding Models:** Supports OpenAI (incl. compatible APIs like Ollama), Google Gemini/Vertex AI, Azure OpenAI, AWS Bedrock, and more.
- **Powerful Hybrid Search:** Combines vector similarity with full-text search for relevance.
- **Local & Private:** Runs entirely on your machine, keeping your data and queries private.
- **Free & Open Source:** Built for the community, by the community.
- **Simple Deployment:** Easy setup via Docker or `npx`.
- **Seamless Integration:** Works with MCP-compatible clients (like Claude, Cline, Roo).

## Running the MCP Server

Get up and running quickly!

### Option 1: Using Docker

This approach is easy, straightforward, and doesn't require Node.js to be installed.

1. **Ensure Docker is installed and running.**
2. **Configure your MCP settings:**

   **Claude/Cline/Roo Configuration Example:**
   Add the following configuration block to your MCP settings file (adjust path as needed):

   ```json
   {
     "mcpServers": {
       "docs-mcp-server": {
         "command": "docker",
         "args": [
           "run",
           "-i",
           "--rm",
           "-e",
           "OPENAI_API_KEY",
           "-v",
           "docs-mcp-data:/data",
           "ghcr.io/arabold/docs-mcp-server:latest"
         ],
         "env": {
           "OPENAI_API_KEY": "sk-proj-..." // Required: Replace with your key
         },
         "disabled": false,
         "autoApprove": []
       }
     }
   }
   ```

   Remember to replace `"sk-proj-..."` with your actual OpenAI API key and restart the application.

3. **That's it!** The server will now be available to your AI assistant.

**Docker Container Settings:**

- `-i`: Keep STDIN open, crucial for MCP communication over stdio.
- `--rm`: Automatically remove the container when it exits.
- `-e OPENAI_API_KEY`: **Required.** Set your OpenAI API key.
- `-v docs-mcp-data:/data`: **Required for persistence.** Mounts a Docker named volume `docs-mcp-data` to store the database. You can replace with a specific host path if preferred (e.g., `-v /path/on/host:/data`).

Any of the configuration environment variables (see [Configuration](#configuration) above) can be passed to the container using the `-e` flag. For example:

```bash
# Example 1: Using OpenAI embeddings (default)
docker run -i --rm \
  -e OPENAI_API_KEY="your-key-here" \
  -e DOCS_MCP_EMBEDDING_MODEL="text-embedding-3-small" \
  -v docs-mcp-data:/data \
  ghcr.io/arabold/docs-mcp-server:latest

# Example 2: Using OpenAI-compatible API (like Ollama)
docker run -i --rm \
  -e OPENAI_API_KEY="your-key-here" \
  -e OPENAI_API_BASE="http://localhost:11434/v1" \
  -e DOCS_MCP_EMBEDDING_MODEL="embeddings" \
  -v docs-mcp-data:/data \
  ghcr.io/arabold/docs-mcp-server:latest

# Example 3a: Using Google Cloud Vertex AI embeddings
docker run -i --rm \
  -e OPENAI_API_KEY="your-openai-key" \  # Keep for fallback to OpenAI
  -e DOCS_MCP_EMBEDDING_MODEL="vertex:text-embedding-004" \
  -e GOOGLE_APPLICATION_CREDENTIALS="/app/gcp-key.json" \
  -v docs-mcp-data:/data \
  -v /path/to/gcp-key.json:/app/gcp-key.json:ro \
  ghcr.io/arabold/docs-mcp-server:latest

# Example 3b: Using Google Generative AI (Gemini) embeddings
docker run -i --rm \
  -e OPENAI_API_KEY="your-openai-key" \  # Keep for fallback to OpenAI
  -e DOCS_MCP_EMBEDDING_MODEL="gemini:embedding-001" \
  -e GOOGLE_API_KEY="your-google-api-key" \
  -v docs-mcp-data:/data \
  ghcr.io/arabold/docs-mcp-server:latest

# Example 4: Using AWS Bedrock embeddings
docker run -i --rm \
  -e AWS_ACCESS_KEY_ID="your-aws-key" \
  -e AWS_SECRET_ACCESS_KEY="your-aws-secret" \
  -e AWS_REGION="us-east-1" \
  -e DOCS_MCP_EMBEDDING_MODEL="aws:amazon.titan-embed-text-v1" \
  -v docs-mcp-data:/data \
  ghcr.io/arabold/docs-mcp-server:latest

# Example 5: Using Azure OpenAI embeddings
docker run -i --rm \
  -e AZURE_OPENAI_API_KEY="your-azure-key" \
  -e AZURE_OPENAI_API_INSTANCE_NAME="your-instance" \
  -e AZURE_OPENAI_API_DEPLOYMENT_NAME="your-deployment" \
  -e AZURE_OPENAI_API_VERSION="2024-02-01" \
  -e DOCS_MCP_EMBEDDING_MODEL="microsoft:text-embedding-ada-002" \
  -v docs-mcp-data:/data \
  ghcr.io/arabold/docs-mcp-server:latest
```

### Option 2: Using npx

This approach is useful when you need local file access (e.g., indexing documentation from your local file system). While this can also be achieved by mounting paths into a Docker container, using npx is simpler but requires a Node.js installation.

1. **Ensure Node.js is installed.**
2. **Configure your MCP settings:**

   **Claude/Cline/Roo Configuration Example:**
   Add the following configuration block to your MCP settings file:

   ```json
   {
     "mcpServers": {
       "docs-mcp-server": {
         "command": "npx",
         "args": ["-y", "--package=@arabold/docs-mcp-server", "docs-server"],
         "env": {
           "OPENAI_API_KEY": "sk-proj-..." // Required: Replace with your key
         },
         "disabled": false,
         "autoApprove": []
       }
     }
   }
   ```

   Remember to replace `"sk-proj-..."` with your actual OpenAI API key and restart the application.

3. **That's it!** The server will now be available to your AI assistant.

## Using the CLI

You can use the CLI to manage documentation directly, either via Docker or npx. **Important: Use the same method (Docker or npx) for both the server and CLI to ensure access to the same indexed documentation.**

Here's how to invoke the CLI:

### Using Docker CLI

If you're running the server with Docker, use Docker for the CLI as well:

```bash
docker run --rm \
  -e OPENAI_API_KEY="your-openai-api-key-here" \
  -v docs-mcp-data:/data \
  ghcr.io/arabold/docs-mcp-server:latest \
  docs-cli <command> [options]
```

Make sure to use the same volume name (`docs-mcp-data` in this example) as you did for the server. Any of the configuration environment variables (see [Configuration](#configuration) above) can be passed using `-e` flags, just like with the server.

### Using npx CLI

If you're running the server with npx, use npx for the CLI as well:

```bash
npx -y --package=@arabold/docs-mcp-server docs-cli <command> [options]
```

The npx approach will use the default data directory on your system (typically in your home directory), ensuring consistency between server and CLI.

The main commands available are:

- `scrape`: Scrapes and indexes documentation from a URL.
- `search`: Searches the indexed documentation.
- `list`: Lists all indexed libraries.
- `remove`: Removes indexed documentation.
- `fetch-url`: Fetches a single URL and converts to Markdown.
- `find-version`: Finds the best matching version for a library.

See the [CLI Command Reference](#cli-command-reference) below for detailed command usage.

## Configuration

The following environment variables are supported to configure the embedding model behavior:

### Embedding Model Configuration

- `DOCS_MCP_EMBEDDING_MODEL`: **Optional.** Format: `provider:model_name` or just `model_name` (defaults to `text-embedding-3-small`). Supported providers and their required environment variables:

  - `openai` (default): Uses OpenAI's embedding models

    - `OPENAI_API_KEY`: **Required.** Your OpenAI API key
    - `OPENAI_ORG_ID`: **Optional.** Your OpenAI Organization ID
    - `OPENAI_API_BASE`: **Optional.** Custom base URL for OpenAI-compatible APIs (e.g., Ollama, Azure OpenAI)

  - `vertex`: Uses Google Cloud Vertex AI embeddings

    - `GOOGLE_APPLICATION_CREDENTIALS`: **Required.** Path to service account JSON key file

  - `gemini`: Uses Google Generative AI (Gemini) embeddings

    - `GOOGLE_API_KEY`: **Required.** Your Google API key

  - `aws`: Uses AWS Bedrock embeddings

    - `AWS_ACCESS_KEY_ID`: **Required.** AWS access key
    - `AWS_SECRET_ACCESS_KEY`: **Required.** AWS secret key
    - `AWS_REGION` or `BEDROCK_AWS_REGION`: **Required.** AWS region for Bedrock

  - `microsoft`: Uses Azure OpenAI embeddings
    - `AZURE_OPENAI_API_KEY`: **Required.** Azure OpenAI API key
    - `AZURE_OPENAI_API_INSTANCE_NAME`: **Required.** Azure instance name
    - `AZURE_OPENAI_API_DEPLOYMENT_NAME`: **Required.** Azure deployment name
    - `AZURE_OPENAI_API_VERSION`: **Required.** Azure API version

### Vector Dimensions

The database schema uses a fixed dimension of 1536 for embedding vectors. Only models that produce vectors with dimension ≤ 1536 are supported, except for certain providers (like Gemini) that support dimension reduction.

For OpenAI-compatible APIs (like Ollama), use the `openai` provider with `OPENAI_API_BASE` pointing to your endpoint.

These variables can be set regardless of how you run the server (Docker, npx, or from source).

## CLI Command Reference

The `docs-cli` provides commands for managing the documentation index. Access it either via Docker (`docker run -v docs-mcp-data:/data ghcr.io/arabold/docs-mcp-server:latest docs-cli ...`) or `npx` (`npx -y --package=@arabold/docs-mcp-server docs-cli ...`).

**General Help:**

```bash
docs-cli --help
# or
npx -y --package=@arabold/docs-mcp-server docs-cli --help
```

**Command Specific Help:** (Replace `docs-cli` with the `npx...` command if not installed globally)

```bash
docs-cli scrape --help
docs-cli search --help
docs-cli fetch-url --help
docs-cli find-version --help
docs-cli remove --help
docs-cli list --help
```

### Fetching Single URLs (`fetch-url`)

Fetches a single URL and converts its content to Markdown. Unlike `scrape`, this command does not crawl links or store the content.

```bash
docs-cli fetch-url <url> [options]
```

**Options:**

- `--no-follow-redirects`: Disable following HTTP redirects (default: follow redirects).
- `--scrape-mode <mode>`: HTML processing strategy: 'fetch' (fast, less JS), 'playwright' (slow, full JS), 'auto' (default).

**Examples:**

```bash
# Fetch a URL and convert to Markdown
docs-cli fetch-url https://example.com/page.html
```

### Scraping Documentation (`scrape`)

Scrapes and indexes documentation from a given URL for a specific library.

```bash
docs-cli scrape <library> <url> [options]
```

**Options:**

- `-v, --version <string>`: The specific version to associate with the scraped documents.
  - Accepts full versions (`1.2.3`), pre-release versions (`1.2.3-beta.1`), or partial versions (`1`, `1.2` which are expanded to `1.0.0`, `1.2.0`).
  - If omitted, the documentation is indexed as **unversioned**.
- `-p, --max-pages <number>`: Maximum pages to scrape (default: 1000).
- `-d, --max-depth <number>`: Maximum navigation depth (default: 3).
- `-c, --max-concurrency <number>`: Maximum concurrent requests (default: 3).
- `--scope <scope>`: Defines the crawling boundary: 'subpages' (default), 'hostname', or 'domain'.
- `--no-follow-redirects`: Disable following HTTP redirects (default: follow redirects).
- `--scrape-mode <mode>`: HTML processing strategy: 'fetch' (fast, less JS), 'playwright' (slow, full JS), 'auto' (default).
- `--ignore-errors`: Ignore errors during scraping (default: true).

**Examples:**

```bash
# Scrape React 18.2.0 docs
docs-cli scrape react --version 18.2.0 https://react.dev/
```

### Searching Documentation (`search`)

Searches the indexed documentation for a library, optionally filtering by version.

```bash
docs-cli search <library> <query> [options]
```

**Options:**

- `-v, --version <string>`: The target version or range to search within.
  - Supports exact versions (`18.0.0`), partial versions (`18`), or ranges (`18.x`).
  - If omitted, searches the **latest** available indexed version.
  - If a specific version/range doesn't match, it falls back to the latest indexed version _older_ than the target.
  - To search **only unversioned** documents, explicitly pass an empty string: `--version ""`. (Note: Omitting `--version` searches latest, which _might_ be unversioned if no other versions exist).
- `-l, --limit <number>`: Maximum number of results (default: 5).
- `-e, --exact-match`: Only match the exact version specified (disables fallback and range matching) (default: false).

**Examples:**

```bash
# Search latest React docs for 'hooks'
docs-cli search react 'hooks'
```

### Finding Available Versions (`find-version`)

Checks the index for the best matching version for a library based on a target, and indicates if unversioned documents exist.

```bash
docs-cli find-version <library> [options]
```

**Options:**

- `-v, --version <string>`: The target version or range. If omitted, finds the latest available version.

**Examples:**

```bash
# Find the latest indexed version for react
docs-cli find-version react
```

### Listing Libraries (`list`)

Lists all libraries currently indexed in the store.

```bash
docs-cli list
```

### Removing Documentation (`remove`)

Removes indexed documents for a specific library and version.

```bash
docs-cli remove <library> [options]
```

**Options:**

- `-v, --version <string>`: The specific version to remove. If omitted, removes **unversioned** documents for the library.

**Examples:**

```bash
# Remove React 18.2.0 docs
docs-cli remove react --version 18.2.0
```

### Version Handling Summary

- **Scraping:** Requires a specific, valid version (`X.Y.Z`, `X.Y.Z-pre`, `X.Y`, `X`) or no version (for unversioned docs). Ranges (`X.x`) are invalid for scraping.
- **Searching/Finding:** Accepts specific versions, partials, or ranges (`X.Y.Z`, `X.Y`, `X`, `X.x`). Falls back to the latest older version if the target doesn't match. Omitting the version targets the latest available. Explicitly searching `--version ""` targets unversioned documents.
- **Unversioned Docs:** Libraries can have documentation stored without a specific version (by omitting `--version` during scrape). These can be searched explicitly using `--version ""`. The `find-version` command will also report if unversioned docs exist alongside any semver matches.

## Development & Advanced Setup

This section covers running the server/CLI directly from the source code for development purposes. The primary usage method is now via the public Docker image as described in "Method 2".

### Running from Source (Development)

This provides an isolated environment and exposes the server via HTTP endpoints.

<<<<<<< HEAD
#### Running with HTTP Protocol

When running from source, you can start the server using the Streamable HTTP protocol instead of the default stdio. This is controlled by the `--protocol` command-line option.

- **`--protocol http`**: Starts the server using the Streamable HTTP protocol.
- **`--port <number>`**: Specifies the port for the HTTP server to listen on (default: 8000).

When running in HTTP mode, the server exposes the following endpoints:

- **`/mcp`**: The main MCP endpoint for tool and resource interactions.
- **`/sse`**: An endpoint for Server-Sent Events (SSE), used for streaming job progress and other updates.

Example:

```bash
npm run start -- --protocol http --port 8080
```

1.  **Clone the repository:**
    ```bash
    git clone https://github.com/arabold/docs-mcp-server.git # Replace with actual URL if different
    cd docs-mcp-server
    ```
2.  **Create `.env` file:**
    Copy the example and add your OpenAI key (see "Environment Setup" below).
    ```bash
    cp .env.example .env
    # Edit .env and add your OPENAI_API_KEY
    ```
3.  **Build the Docker image:**
    ```bash
    docker build -t docs-mcp-server .
    ```
4.  **Run the Docker container:**

    ```bash
    # Option 1: Using a named volume (recommended)
    # Docker automatically creates the volume 'docs-mcp-data' if it doesn't exist on first run.
    docker run -i --env-file .env -v docs-mcp-data:/data --name docs-mcp-server docs-mcp-server

    # Option 2: Mapping to a host directory
    # docker run -i --env-file .env -v /path/on/your/host:/data --name docs-mcp-server docs-mcp-server
    ```

    - `-i`: Keep STDIN open even if not attached. This is crucial for interacting with the server over stdio.
    - `--env-file .env`: Loads environment variables (like `OPENAI_API_KEY`) from your local `.env` file.
    - `-v docs-mcp-data:/data` or `-v /path/on/your/host:/data`: **Crucial for persistence.** This mounts a Docker named volume (Docker creates `docs-mcp-data` automatically if needed) or a host directory to the `/data` directory inside the container. The `/data` directory is where the server stores its `documents.db` file (as configured by `DOCS_MCP_STORE_PATH` in the Dockerfile). This ensures your indexed documentation persists even if the container is stopped or removed.
    - `--name docs-mcp-server`: Assigns a convenient name to the container.

    The server inside the container now runs directly using Node.js and communicates over **stdio**.

=======
>>>>>>> 5d9415bf
This method is useful for contributing to the project or running un-published versions.

1.  **Clone the repository:**
    ```bash
    git clone https://github.com/arabold/docs-mcp-server.git # Replace with actual URL if different
    cd docs-mcp-server
    ```
2.  **Install dependencies:**
    ```bash
    npm install
    ```
3.  **Build the project:**
    This compiles TypeScript to JavaScript in the `dist/` directory.
    ```bash
    npm run build
    ```
4.  **Setup Environment:**
    Create and configure your `.env` file as described in "Environment Setup" below. This is crucial for providing the `OPENAI_API_KEY`.

5.  **Run:**
    - **Server (Development Mode):** `npm run dev:server` (builds, watches, and restarts)
    - **Server (Production Mode):** `npm run start` (runs pre-built code)
    - **CLI:** `npm run cli -- <command> [options]` or `node dist/cli.js <command> [options]`

### Environment Setup (for Source/Docker)

**Note:** This `.env` file setup is primarily needed when running the server from source or using the Docker method. When using the `npx` integration method, the `OPENAI_API_KEY` is set directly in the MCP configuration file.

1. Create a `.env` file based on `.env.example`:
   ```bash
   cp .env.example .env
   ```
2. Update your OpenAI API key in `.env`:

   ```
   # Required: Your OpenAI API key for generating embeddings.
   OPENAI_API_KEY=your-api-key-here

   # Optional: Your OpenAI Organization ID (handled automatically by LangChain if set)
   OPENAI_ORG_ID=

   # Optional: Custom base URL for OpenAI API (e.g., for Azure OpenAI or compatible APIs)
   OPENAI_API_BASE=

   # Optional: Embedding model name (defaults to "text-embedding-3-small")
   # Examples: text-embedding-3-large, text-embedding-ada-002
   DOCS_MCP_EMBEDDING_MODEL=

   # Optional: Specify a custom directory to store the SQLite database file (documents.db).
   # If set, this path takes precedence over the default locations.
   # Default behavior (if unset):
   # 1. Uses './.store/' in the project root if it exists (legacy).
   # 2. Falls back to OS-specific data directory (e.g., ~/Library/Application Support/docs-mcp-server on macOS).
   # DOCS_MCP_STORE_PATH=/path/to/your/desired/storage/directory
   ```

### Testing (from Source)

Since MCP servers communicate over stdio when run directly via Node.js, debugging can be challenging. We recommend using the [MCP Inspector](https://github.com/modelcontextprotocol/inspector), which is available as a package script after building:

```bash
npx @modelcontextprotocol/inspector node dist/server.js
```

The Inspector will provide a URL to access debugging tools in your browser.

### Architecture

For details on the project's architecture and design principles, please see [ARCHITECTURE.md](ARCHITECTURE.md).

_Notably, the vast majority of this project's code was generated by the AI assistant Cline, leveraging the capabilities of this very MCP server._<|MERGE_RESOLUTION|>--- conflicted
+++ resolved
@@ -173,6 +173,23 @@
 
 3. **That's it!** The server will now be available to your AI assistant.
 
+### Option 3: Using npx with HTTP Protocol
+
+Similar to Option 2, this uses `npx` to run the latest published package without needing Docker or a local clone. However, this option starts the server using the Streamable HTTP protocol instead of the default stdio, making it accessible via HTTP endpoints. This is useful if you have multiple clients, you work with multiple code assistants in parallel, or want to expose the server to other applications.
+
+1.  **Ensure Node.js is installed.**
+2.  **Run the command:**
+
+    ```bash
+    # Ensure required environment variables like OPENAI_API_KEY are set
+    npx --package=@arabold/docs-mcp-server docs-server --protocol http --port 8000
+    ```
+
+    - `--protocol http`: Instructs the server to use the HTTP protocol.
+    - `--port <number>`: Specifies the listening port (default: 8000).
+
+    The server will expose endpoints like `/mcp` and `/sse` on the specified port.
+
 ## Using the CLI
 
 You can use the CLI to manage documentation directly, either via Docker or npx. **Important: Use the same method (Docker or npx) for both the server and CLI to ensure access to the same indexed documentation.**
@@ -256,154 +273,6 @@
 
 These variables can be set regardless of how you run the server (Docker, npx, or from source).
 
-## CLI Command Reference
-
-The `docs-cli` provides commands for managing the documentation index. Access it either via Docker (`docker run -v docs-mcp-data:/data ghcr.io/arabold/docs-mcp-server:latest docs-cli ...`) or `npx` (`npx -y --package=@arabold/docs-mcp-server docs-cli ...`).
-
-**General Help:**
-
-```bash
-docs-cli --help
-# or
-npx -y --package=@arabold/docs-mcp-server docs-cli --help
-```
-
-**Command Specific Help:** (Replace `docs-cli` with the `npx...` command if not installed globally)
-
-```bash
-docs-cli scrape --help
-docs-cli search --help
-docs-cli fetch-url --help
-docs-cli find-version --help
-docs-cli remove --help
-docs-cli list --help
-```
-
-### Fetching Single URLs (`fetch-url`)
-
-Fetches a single URL and converts its content to Markdown. Unlike `scrape`, this command does not crawl links or store the content.
-
-```bash
-docs-cli fetch-url <url> [options]
-```
-
-**Options:**
-
-- `--no-follow-redirects`: Disable following HTTP redirects (default: follow redirects).
-- `--scrape-mode <mode>`: HTML processing strategy: 'fetch' (fast, less JS), 'playwright' (slow, full JS), 'auto' (default).
-
-**Examples:**
-
-```bash
-# Fetch a URL and convert to Markdown
-docs-cli fetch-url https://example.com/page.html
-```
-
-### Scraping Documentation (`scrape`)
-
-Scrapes and indexes documentation from a given URL for a specific library.
-
-```bash
-docs-cli scrape <library> <url> [options]
-```
-
-**Options:**
-
-- `-v, --version <string>`: The specific version to associate with the scraped documents.
-  - Accepts full versions (`1.2.3`), pre-release versions (`1.2.3-beta.1`), or partial versions (`1`, `1.2` which are expanded to `1.0.0`, `1.2.0`).
-  - If omitted, the documentation is indexed as **unversioned**.
-- `-p, --max-pages <number>`: Maximum pages to scrape (default: 1000).
-- `-d, --max-depth <number>`: Maximum navigation depth (default: 3).
-- `-c, --max-concurrency <number>`: Maximum concurrent requests (default: 3).
-- `--scope <scope>`: Defines the crawling boundary: 'subpages' (default), 'hostname', or 'domain'.
-- `--no-follow-redirects`: Disable following HTTP redirects (default: follow redirects).
-- `--scrape-mode <mode>`: HTML processing strategy: 'fetch' (fast, less JS), 'playwright' (slow, full JS), 'auto' (default).
-- `--ignore-errors`: Ignore errors during scraping (default: true).
-
-**Examples:**
-
-```bash
-# Scrape React 18.2.0 docs
-docs-cli scrape react --version 18.2.0 https://react.dev/
-```
-
-### Searching Documentation (`search`)
-
-Searches the indexed documentation for a library, optionally filtering by version.
-
-```bash
-docs-cli search <library> <query> [options]
-```
-
-**Options:**
-
-- `-v, --version <string>`: The target version or range to search within.
-  - Supports exact versions (`18.0.0`), partial versions (`18`), or ranges (`18.x`).
-  - If omitted, searches the **latest** available indexed version.
-  - If a specific version/range doesn't match, it falls back to the latest indexed version _older_ than the target.
-  - To search **only unversioned** documents, explicitly pass an empty string: `--version ""`. (Note: Omitting `--version` searches latest, which _might_ be unversioned if no other versions exist).
-- `-l, --limit <number>`: Maximum number of results (default: 5).
-- `-e, --exact-match`: Only match the exact version specified (disables fallback and range matching) (default: false).
-
-**Examples:**
-
-```bash
-# Search latest React docs for 'hooks'
-docs-cli search react 'hooks'
-```
-
-### Finding Available Versions (`find-version`)
-
-Checks the index for the best matching version for a library based on a target, and indicates if unversioned documents exist.
-
-```bash
-docs-cli find-version <library> [options]
-```
-
-**Options:**
-
-- `-v, --version <string>`: The target version or range. If omitted, finds the latest available version.
-
-**Examples:**
-
-```bash
-# Find the latest indexed version for react
-docs-cli find-version react
-```
-
-### Listing Libraries (`list`)
-
-Lists all libraries currently indexed in the store.
-
-```bash
-docs-cli list
-```
-
-### Removing Documentation (`remove`)
-
-Removes indexed documents for a specific library and version.
-
-```bash
-docs-cli remove <library> [options]
-```
-
-**Options:**
-
-- `-v, --version <string>`: The specific version to remove. If omitted, removes **unversioned** documents for the library.
-
-**Examples:**
-
-```bash
-# Remove React 18.2.0 docs
-docs-cli remove react --version 18.2.0
-```
-
-### Version Handling Summary
-
-- **Scraping:** Requires a specific, valid version (`X.Y.Z`, `X.Y.Z-pre`, `X.Y`, `X`) or no version (for unversioned docs). Ranges (`X.x`) are invalid for scraping.
-- **Searching/Finding:** Accepts specific versions, partials, or ranges (`X.Y.Z`, `X.Y`, `X`, `X.x`). Falls back to the latest older version if the target doesn't match. Omitting the version targets the latest available. Explicitly searching `--version ""` targets unversioned documents.
-- **Unversioned Docs:** Libraries can have documentation stored without a specific version (by omitting `--version` during scrape). These can be searched explicitly using `--version ""`. The `find-version` command will also report if unversioned docs exist alongside any semver matches.
-
 ## Development & Advanced Setup
 
 This section covers running the server/CLI directly from the source code for development purposes. The primary usage method is now via the public Docker image as described in "Method 2".
@@ -412,60 +281,6 @@
 
 This provides an isolated environment and exposes the server via HTTP endpoints.
 
-<<<<<<< HEAD
-#### Running with HTTP Protocol
-
-When running from source, you can start the server using the Streamable HTTP protocol instead of the default stdio. This is controlled by the `--protocol` command-line option.
-
-- **`--protocol http`**: Starts the server using the Streamable HTTP protocol.
-- **`--port <number>`**: Specifies the port for the HTTP server to listen on (default: 8000).
-
-When running in HTTP mode, the server exposes the following endpoints:
-
-- **`/mcp`**: The main MCP endpoint for tool and resource interactions.
-- **`/sse`**: An endpoint for Server-Sent Events (SSE), used for streaming job progress and other updates.
-
-Example:
-
-```bash
-npm run start -- --protocol http --port 8080
-```
-
-1.  **Clone the repository:**
-    ```bash
-    git clone https://github.com/arabold/docs-mcp-server.git # Replace with actual URL if different
-    cd docs-mcp-server
-    ```
-2.  **Create `.env` file:**
-    Copy the example and add your OpenAI key (see "Environment Setup" below).
-    ```bash
-    cp .env.example .env
-    # Edit .env and add your OPENAI_API_KEY
-    ```
-3.  **Build the Docker image:**
-    ```bash
-    docker build -t docs-mcp-server .
-    ```
-4.  **Run the Docker container:**
-
-    ```bash
-    # Option 1: Using a named volume (recommended)
-    # Docker automatically creates the volume 'docs-mcp-data' if it doesn't exist on first run.
-    docker run -i --env-file .env -v docs-mcp-data:/data --name docs-mcp-server docs-mcp-server
-
-    # Option 2: Mapping to a host directory
-    # docker run -i --env-file .env -v /path/on/your/host:/data --name docs-mcp-server docs-mcp-server
-    ```
-
-    - `-i`: Keep STDIN open even if not attached. This is crucial for interacting with the server over stdio.
-    - `--env-file .env`: Loads environment variables (like `OPENAI_API_KEY`) from your local `.env` file.
-    - `-v docs-mcp-data:/data` or `-v /path/on/your/host:/data`: **Crucial for persistence.** This mounts a Docker named volume (Docker creates `docs-mcp-data` automatically if needed) or a host directory to the `/data` directory inside the container. The `/data` directory is where the server stores its `documents.db` file (as configured by `DOCS_MCP_STORE_PATH` in the Dockerfile). This ensures your indexed documentation persists even if the container is stopped or removed.
-    - `--name docs-mcp-server`: Assigns a convenient name to the container.
-
-    The server inside the container now runs directly using Node.js and communicates over **stdio**.
-
-=======
->>>>>>> 5d9415bf
 This method is useful for contributing to the project or running un-published versions.
 
 1.  **Clone the repository:**
